
<!-- README.md is generated from README.Rmd. Please edit that file -->

# rFIA: Unlocking the FIA Database in R

<!-- badges: start -->

<!-- badges: end -->

The goal of `rFIA` is to increase the accessibility and use of the USFS
Forest Inventory and Analysis (FIA) Database by providing a
user-friendly, open source platform to easily query and analyze FIA
Data. Designed to accommodate a wide range of potential user objectives,
`rFIA` simplifies the estimation of forest variables from the FIA
Database and allows all R users (experts and newcomers alike) to unlock
the flexibility and potential inherent to the Enhanced FIA design.

Specifically, `rFIA` improves accessibility to the spatio-temporal
estimation capacity of the FIA Database by producing space-time indexed
summaries of forest variables within user-defined population boundaries.
Direct integration with other popular R packages (e.g., `dplyr`, `sp`,
and `sf`) facilitates efficient space-time query and data summary, and
supports common data representations and API design. The package
implements design-based estimation procedures outlined by Bechtold &
Patterson (2005), and has been validated against estimates and sampling
errors produced by EVALIDator. Current development is focused on the
implementation of spatially-enabled model-assisted estimators to improve
population, change, and ratio estimates.

You can download subsets of the FIA Database at the FIA Datamart:
<https://apps.fs.usda.gov/fia/datamart/CSV/datamart_csv.html>

## Installation

You can install the released version of `rFIA` from
[CRAN](https://CRAN.R-project.org) with:

``` r
install.packages("rFIA")
```

Alternatively, you can install the development version from
GitHub:

``` r
devtools::install_github('hunter-stanke/rFIA')
```

## Functionality

| `rFIA` Function | Description                                                        |
| --------------- | ------------------------------------------------------------------ |
| `animateFIA`    | Produce animated plots of spatial FIA summaries                    |
| `biomass`       | Estimate volume, biomass, & carbon stocks of standing trees        |
| `clipFIA`       | Spatial & temporal queries                                         |
| `diversity`     | Estimate species diversity                                         |
| `dwm`           | Estimate volume, biomass, and carbon stocks of down woody material |
| `growMort`      | Estimate recruitment, mortality, and harvest rates                 |
| `invasive`      | Estimate areal coverage of invasive species                        |
| `readFIA`       | Load FIA database into R environment                               |
| `standStruct`   | Estimate forest structural stage distributions                     |
| `tpa`           | Estimate abundance of standing trees (TPA & BAA)                   |
| `vitalRates`    | Estimate live tree growth rates                                    |

## Example Usage

<<<<<<< HEAD
#### *Load FIA Data into R*
=======
\#\#\#\#*Load FIA Data into R*
>>>>>>> e4fc2915

The first step to using `rFIA` is to download subsets of the FIA
Database from the FIA Datamart. Download a state subset by clicking the
state of interest here:
<https://apps.fs.usda.gov/fia/datamart/CSV/datamart_csv.html>.

Note: given the massive size of the full FIA Database, users are
cautioned to only download the subsets containing their region of
interest.

Once downloaded, simply unzip the files in thier own directory (all
files in the same directory, with no non-FIA files present), and load
the database into R using `readFIA`:

``` r
## Load FIA Data from a local directory
db <- readFIA('/path/to/your/directory/')
```

By default, `readFIA` only loads the portions of the database required
to produce summaries with `rFIA` functions (`common = TRUE`)

**But what if I want to load multiple states worth of FIA data into R?**
No problem\! Simply unzip the files from each state download and place
them in the same directory. Point `readFIA` to this directory, and it
will load and merge the states into a single `FIA.Database` object. This
will allow you to use other `rFIA` functions to produce estimates within
polygons which straddle state boundaries\!

-----

<<<<<<< HEAD
#### *Compute Estimates of Forest Variables*
=======
\#\#\#\#*Compute Estimates of Forest Variables*
>>>>>>> e4fc2915

Now that you have loaded your FIA data into R, it’s time to put it to
work. Let’s explore the basic functionality of `rFIA` with `tpa`, a
function to compute tree abundance estimates (TPA, BAA, & relative
abundance) from FIA data, and `fiaRI`, a subset of the FIA Database for
Rhode Island including all inventories up to 2017.

**Estimate the abundance of live trees in Rhode Island:**

``` r
library(rFIA)
## Load the Rhode Island subset of the FIADB (included w/ rFIA)
## NOTE: This object was produced using readFIA
data("fiaRI")

## All Inventory Years Available (i.e., returns a time series)
tpaRI <- tpa(fiaRI)
## 2005 marks the first reporting year of the annual inventory, prior data is sparse
head(tpaRI[tpaRI$YEAR >= 2005,]) 
#>   YEAR      TPA      BAA TPA_PERC BAA_PERC    TPA_SE   BAA_SE TPA_PERC_SE
#> 3 2005 515.5744 111.6125 96.84389 93.59710 10.615234 3.890772   13.440383
#> 4 2006 495.8962 110.6405 96.95192 93.89178  8.852613 3.227646    9.758828
#> 5 2007 501.0436 111.5937 96.85846 94.18505  6.892173 3.288470    7.738193
#> 6 2008 499.4036 114.5062 96.96246 94.63488  6.856534 3.363525    7.838763
#> 7 2009 516.1721 115.5236 97.05357 94.78673  6.860511 3.206383    7.816539
#> 8 2010 504.2760 117.9255 96.88600 94.90083  6.949872 3.185564    8.007664
#>   BAA_PERC_SE nPlots_TREE nPlots_AREA
#> 3   10.030967          66          67
#> 4    5.743451          93          95
#> 5    5.139181         125         126
#> 6    5.166261         121         122
#> 7    5.211263         116         118
#> 8    5.096559         118         119

## Only estimates for the most recent inventory year
fiaRI_MR <- clipFIA(fiaRI, mostRecent = TRUE) ## subset the most recent data
tpaRI_MR <- tpa(fiaRI_MR)
head(tpaRI_MR)
#>   YEAR      TPA      BAA TPA_PERC BAA_PERC   TPA_SE   BAA_SE TPA_PERC_SE
#> 1 2017 441.1381 123.2122 95.38343  94.6289 6.658465 3.012546     7.65795
#>   BAA_PERC_SE nPlots_TREE nPlots_AREA
#> 1    4.486253         124         125
```

**What if I want to group estimates by species? How about by size
class?**

``` r
## Group estimates by species
tpaRI_species <- tpa(fiaRI_MR, bySpecies = TRUE)
head(tpaRI_species)
#>   YEAR SPCD          COMMON_NAME        SCIENTIFIC_NAME         TPA
#> 1 2017   12           balsam fir         Abies balsamea  0.08543602
#> 2 2017   43 Atlantic white-cedar Chamaecyparis thyoides  0.25204548
#> 3 2017   68     eastern redcedar   Juniperus virginiana  1.14522403
#> 4 2017   96          blue spruce          Picea pungens  0.00000000
#> 5 2017  126           pitch pine           Pinus rigida  5.61221361
#> 6 2017  129   eastern white pine          Pinus strobus 88.81302010
#>           BAA    TPA_PERC    BAA_PERC    TPA_SE    BAA_SE TPA_PERC_SE
#> 1  0.02882013  0.01847308  0.02213431 116.12825 116.12825    7.745135
#> 2  0.18331354  0.05449759  0.14078767  58.76023  55.63951    7.680104
#> 3  0.13385013  0.24762176  0.10279899  64.41035  65.79782    7.684579
#> 4  0.00000000  0.00000000  0.00000000       NaN       NaN         NaN
#> 5  2.62237604  1.21347979  2.01402584  52.14526  47.70844    7.675459
#> 6 21.13144131 19.20326138 16.22927759  22.96060  16.94912    7.661078
#>   BAA_PERC_SE nPlots_TREE nPlots_AREA
#> 1    4.634001           1         125
#> 2    4.520513           3         125
#> 3    4.534002           5         125
#> 4         NaN           0         125
#> 5    4.511541           9         125
#> 6    4.489357          61         125

## Group estimates by size class
## NOTE: Default 2-inch size classes, but you can make your own using makeClasses()
tpaRI_sizeClass <- tpa(fiaRI_MR, bySizeClass = TRUE)
head(tpaRI_sizeClass)
#>   YEAR sizeClass       TPA       BAA  TPA_PERC  BAA_PERC    TPA_SE
#> 1 2017     [1,3) 195.25111  3.596043 42.217437  2.761817 12.732747
#> 2 2017     [3,5)  72.39459  6.049452 15.653248  4.646074 15.210451
#> 3 2017     [5,7)  47.82755  9.296152 10.341332  7.139590  6.373852
#> 4 2017     [7,9)  39.39137 13.477907  8.517251 10.351243  6.334300
#> 5 2017    [9,11)  28.72466 15.357160  6.210882 11.794539  5.383093
#> 6 2017   [11,13)  21.16278 16.224021  4.575842 12.460302  6.170071
#>      BAA_SE TPA_PERC_SE BAA_PERC_SE nPlots_TREE nPlots_AREA
#> 1 11.559701    7.658755    4.487675          75         125
#> 2 15.883538    7.659167    4.488987          44         125
#> 3  6.442474    7.657892    4.486617         113         125
#> 4  6.335178    7.657888    4.486603         112         125
#> 5  5.462446    7.657817    4.486490         111         125
#> 6  6.183912    7.657872    4.486581         104         125
```

**What if I want estimates for a specific type of tree (ex. greater than
12-inches DBH and in a canopy dominant or subdominant position) in
specific area (ex. growing on mesic sites), and I want to group by
estimates by some variable other than species or size class (ex.
ownsership group)?** Easy\! Each of these specifications are described
in the FIA Database, and all `rFIA` functions can leverage these data to
easily implement complex
queries\!

``` r
## grpBy specifies what to group estimates by (just like species and size class above)
## treeDomain describes the trees of interest, in terms of FIA variables 
## areaDomain, just like above,describes the land area of interest
tpaRI_own <- tpa(fiaRI_MR, 
                     grpBy = 'OWNGRPCD', 
                     treeDomain = DIA > 12 & CCLCD %in% c(1,2),
                     areaDomain = PHYSCLCD %in% c(20:29))
head(tpaRI_own)
#>   YEAR OWNGRPCD      TPA      BAA TPA_PERC BAA_PERC   TPA_SE   BAA_SE
#> 1 2017       30 1.238332 4.783645      100      100 49.84574 49.34242
#> 2 2017       40 1.435430 3.737055      100      100 24.80016 26.94152
#> 3 2017       NA      NaN      NaN      NaN      NaN      NaN      NaN
#>   TPA_PERC_SE BAA_PERC_SE nPlots_TREE nPlots_AREA
#> 1    51.46922    50.95504           4          38
#> 2    26.04668    27.89684          12          80
#> 3         NaN         NaN           0           0
```

**What if I want to produce estimates within my own population
boundaries (within user-defined spatial zones/polygons)?** This is where
things get really exciting.

``` r
## Load the county boundaries for Rhode Island
data('countiesRI') ## Load your own spatial data from shapefiles using readOGR() (rgdal)

## polys specifies the polygons (zones) where you are interested in producing estimates
## returnSpatial = TRUE indicates that the resulting estimates will be joined with the 
##    polygons we specified, thus allowing us to visualize the estimates across space
tpaRI_counties <- tpa(fiaRI_MR, polys = countiesRI, returnSpatial = TRUE)

## NOTE: Any empty polygons below simply means no FIA data was available for that region
plot(tpaRI_counties['BAA']) # Plotting method for sf objects, also try 'TPA' or 'TPA_PERC'
```

<img src="man/figures/README-unnamed-chunk-6-1.png" width="100%" />

**We produced a really cool time series earlier, how would I marry the
spatial and temporal capacity of `rFIA` to produce estimates across
user-defined polygons and through time?** Easy\! Just hand `tpa` the
full FIA.Database object you produced with `readFIA` (not the most
recent subset produced with `clipFIA`). For stunning space-time
visualizations, hand the output of `tpa` to `animateFIA`. To save the
animation as a .gif file, simpy specify `fileName` (name of output file)
and `savePath` (directory to save file, combined with `fileName`).

``` r
## Using the full FIA dataset, all available inventories
tpaRI_st <- tpa(fiaRI, polys = countiesRI, returnSpatial = TRUE)

## Animate the output
animateFIA(tpaRI_st, 'TPA', title = 'Abundance (TPA)', legend.height = .8)
```

<img src="man/figures/README-unnamed-chunk-7-1.gif" width="100%" /><|MERGE_RESOLUTION|>--- conflicted
+++ resolved
@@ -64,11 +64,7 @@
 
 ## Example Usage
 
-<<<<<<< HEAD
 #### *Load FIA Data into R*
-=======
-\#\#\#\#*Load FIA Data into R*
->>>>>>> e4fc2915
 
 The first step to using `rFIA` is to download subsets of the FIA
 Database from the FIA Datamart. Download a state subset by clicking the
@@ -100,11 +96,7 @@
 
 -----
 
-<<<<<<< HEAD
 #### *Compute Estimates of Forest Variables*
-=======
-\#\#\#\#*Compute Estimates of Forest Variables*
->>>>>>> e4fc2915
 
 Now that you have loaded your FIA data into R, it’s time to put it to
 work. Let’s explore the basic functionality of `rFIA` with `tpa`, a
@@ -214,7 +206,7 @@
 tpaRI_own <- tpa(fiaRI_MR, 
                      grpBy = 'OWNGRPCD', 
                      treeDomain = DIA > 12 & CCLCD %in% c(1,2),
-                     areaDomain = PHYSCLCD %in% c(20:29))
+                     areaDomain = PHYSCLCD %in% 20:29)
 head(tpaRI_own)
 #>   YEAR OWNGRPCD      TPA      BAA TPA_PERC BAA_PERC   TPA_SE   BAA_SE
 #> 1 2017       30 1.238332 4.783645      100      100 49.84574 49.34242
