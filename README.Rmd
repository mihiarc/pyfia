--- conflicted
+++ resolved
@@ -47,11 +47,7 @@
 |`dwm`            | Estimate volume, biomass, and carbon stocks of down woody material   |
 |`growMort`       | Estimate recruitment, mortality, and harvest rates                   |
 |`invasive`       | Estimate areal coverage of invasive species                          |
-<<<<<<< HEAD
 |`plotFIA`        | Produce static & animated plots of spatial FIA summaries             |
-=======
-|`animateFIA`     | Produce static & animated plots of spatial FIA summaries             |
->>>>>>> 4a104853
 |`readFIA`        | Load FIA database into R environment                                 |
 |`standStruct`    | Estimate forest structural stage distributions                       |
 |`tpa`            | Estimate abundance of standing trees (TPA & BAA)                     |
@@ -128,6 +124,7 @@
 **What if I want to produce estimates within my own population boundaries (within user-defined spatial zones/polygons)?** This is where things get really exciting. 
 ``` {r warning = FALSE, message = FALSE}
 ## Load the county boundaries for Rhode Island
+library(rFIA)
 data('countiesRI') ## Load your own spatial data from shapefiles using readOGR() (rgdal)
 
 ## polys specifies the polygons (zones) where you are interested in producing estimates
